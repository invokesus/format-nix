--- conflicted
+++ resolved
@@ -191,8 +191,6 @@
   name = "moz_overlay_shell";
 
   buildInputs = [ nixpkgs.latest.rustChannels.nightly.rust ];
-<<<<<<< HEAD
-=======
 }
 
 
@@ -205,5 +203,4 @@
   name = "something";
 
   buildInputs = [ ];
->>>>>>> ac1c73e9
 }